﻿#-------------------------------------------------------------------------
# Copyright (c) Microsoft.  All rights reserved.
#
# Licensed under the Apache License, Version 2.0 (the "License");
# you may not use this file except in compliance with the License.
# You may obtain a copy of the License at
#   http://www.apache.org/licenses/LICENSE-2.0
#
# Unless required by applicable law or agreed to in writing, software
# distributed under the License is distributed on an "AS IS" BASIS,
# WITHOUT WARRANTIES OR CONDITIONS OF ANY KIND, either express or implied.
# See the License for the specific language governing permissions and
# limitations under the License.
#--------------------------------------------------------------------------
from .._error import (
    _validate_not_none,
    _validate_type_bytes,
    _validate_encryption_required,
    _validate_encryption_unsupported,
    _ERROR_VALUE_NEGATIVE,
)
from .._common_conversion import (
    _int_to_str,
    _to_str,
    _datetime_to_utc_string,
    _get_content_md5,
)
from .._serialization import (
    _get_data_bytes_only,
    _add_metadata_headers,
)
from .._http import HTTPRequest
from ._error import (
    _ERROR_PAGE_BLOB_SIZE_ALIGNMENT,
)
from ._upload_chunking import (
    _PageBlobChunkUploader,
    _upload_blob_chunks,
)
from .models import (
    _BlobTypes,
    ResourceProperties)
from .._constants import (
    SERVICE_HOST_BASE,
    DEFAULT_PROTOCOL,
)
from ._encryption import _generate_blob_encryption_data
from ._serialization import (
    _get_path,
    _validate_and_format_range_headers,
)
from ._deserialization import (
    _convert_xml_to_page_ranges,
    _parse_page_properties,
    _parse_base_properties,
)
from .baseblobservice import BaseBlobService
from os import path
import sys
if sys.version_info >= (3,):
    from io import BytesIO
else:
    from cStringIO import StringIO as BytesIO

# Keep this value sync with _ERROR_PAGE_BLOB_SIZE_ALIGNMENT
_PAGE_ALIGNMENT = 512


class PageBlobService(BaseBlobService):
    '''
    Page blobs are a collection of 512-byte pages optimized for random read and
    write operations. To create a page blob, you initialize the page blob and
    specify the maximum size the page blob will grow. To add or update the
    contents of a page blob, you write a page or pages by specifying an offset
    and a range that align to 512-byte page boundaries. A write to a page blob
    can overwrite just one page, some pages, or up to 4 MB of the page blob.
    Writes to page blobs happen in-place and are immediately committed to the
    blob. The maximum size for a page blob is 1 TB.

    :ivar int MAX_PAGE_SIZE: 
        The size of the pages put by create_blob_from_* methods. Smaller pages 
        may be put if there is less data provided. The maximum page size the service 
        supports is 4MB.
    '''

    MAX_PAGE_SIZE = 4 * 1024 * 1024

    def __init__(self, account_name=None, account_key=None, sas_token=None, 
                 is_emulated=False, protocol=DEFAULT_PROTOCOL, endpoint_suffix=SERVICE_HOST_BASE,
                 custom_domain=None, request_session=None, connection_string=None, socket_timeout=None):
        '''
        :param str account_name:
            The storage account name. This is used to authenticate requests 
            signed with an account key and to construct the storage endpoint. It 
            is required unless a connection string is given, or if a custom 
            domain is used with anonymous authentication.
        :param str account_key:
            The storage account key. This is used for shared key authentication. 
            If neither account key or sas token is specified, anonymous access 
            will be used.
        :param str sas_token:
             A shared access signature token to use to authenticate requests 
             instead of the account key. If account key and sas token are both 
             specified, account key will be used to sign. If neither are 
             specified, anonymous access will be used.
        :param bool is_emulated:
            Whether to use the emulator. Defaults to False. If specified, will 
            override all other parameters besides connection string and request 
            session.
        :param str protocol:
            The protocol to use for requests. Defaults to https.
        :param str endpoint_suffix:
            The host base component of the url, minus the account name. Defaults 
            to Azure (core.windows.net). Override this to use the China cloud 
            (core.chinacloudapi.cn).
        :param str custom_domain:
            The custom domain to use. This can be set in the Azure Portal. For 
            example, 'www.mydomain.com'.
        :param requests.Session request_session:
            The session object to use for http requests.
        :param str connection_string:
            If specified, this will override all other parameters besides 
            request session. See
            http://azure.microsoft.com/en-us/documentation/articles/storage-configure-connection-string/
            for the connection string format.
        :param int socket_timeout:
            If specified, this will override the default socket timeout. The timeout specified is in seconds.
            See DEFAULT_SOCKET_TIMEOUT in _constants.py for the default value.
        '''
        self.blob_type = _BlobTypes.PageBlob
        super(PageBlobService, self).__init__(
            account_name, account_key, sas_token, is_emulated, protocol, endpoint_suffix, 
            custom_domain, request_session, connection_string, socket_timeout)

    def create_blob(
        self, container_name, blob_name, content_length, content_settings=None,
        sequence_number=None, metadata=None, lease_id=None, if_modified_since=None,
        if_unmodified_since=None, if_match=None, if_none_match=None, timeout=None, premium_page_blob_tier=None):
        '''
        Creates a new Page Blob.

        See create_blob_from_* for high level functions that handle the
        creation and upload of large blobs with automatic chunking and
        progress notifications.

        :param str container_name:
            Name of existing container.
        :param str blob_name:
            Name of blob to create or update.
        :param int content_length:
            Required. This header specifies the maximum size
            for the page blob, up to 1 TB. The page blob size must be aligned
            to a 512-byte boundary.
        :param ~azure.storage.blob.models.ContentSettings content_settings:
            ContentSettings object used to set properties on the blob.
        :param int sequence_number:
            The sequence number is a user-controlled value that you can use to
            track requests. The value of the sequence number must be between 0
            and 2^63 - 1.The default value is 0.
        :param metadata:
            Name-value pairs associated with the blob as metadata.
        :type metadata: a dict mapping str to str
        :param str lease_id:
            Required if the blob has an active lease.
        :param datetime if_modified_since:
            A DateTime value. Azure expects the date value passed in to be UTC.
            If timezone is included, any non-UTC datetimes will be converted to UTC.
            If a date is passed in without timezone info, it is assumed to be UTC. 
            Specify this header to perform the operation only
            if the resource has been modified since the specified time.
        :param datetime if_unmodified_since:
            A DateTime value. Azure expects the date value passed in to be UTC.
            If timezone is included, any non-UTC datetimes will be converted to UTC.
            If a date is passed in without timezone info, it is assumed to be UTC.
            Specify this header to perform the operation only if
            the resource has not been modified since the specified date/time.
        :param str if_match:
            An ETag value, or the wildcard character (*). Specify this header to perform
            the operation only if the resource's ETag matches the value specified.
        :param str if_none_match:
            An ETag value, or the wildcard character (*). Specify this header
            to perform the operation only if the resource's ETag does not match
            the value specified. Specify the wildcard character (*) to perform
            the operation only if the resource does not exist, and fail the
            operation if it does exist.
        :param int timeout:
            The timeout parameter is expressed in seconds.
        :param PremiumPageBlobTier premium_page_blob_tier:
            A page blob tier value to set the blob to. The tier correlates to the size of the
            blob and number of allowed IOPS. This is only applicable to page blobs on
            premium storage accounts.
        :return: ETag and last modified properties for the new Page Blob
        :rtype: :class:`~azure.storage.blob.models.ResourceProperties`
        '''
        _validate_encryption_unsupported(self.require_encryption, self.key_encryption_key)     

        return self._create_blob(
                    container_name,
                    blob_name,
                    content_length,
                    content_settings=content_settings,
                    sequence_number=sequence_number,
                    metadata=metadata,
                    lease_id=lease_id,
                    premium_page_blob_tier=premium_page_blob_tier,
                    if_modified_since=if_modified_since,
                    if_unmodified_since=if_unmodified_since,
                    if_match=if_match,
                    if_none_match=if_none_match,
                    timeout=timeout
                )

    def incremental_copy_blob(self, container_name, blob_name, copy_source,
                  metadata=None, destination_if_modified_since=None, destination_if_unmodified_since=None,
                  destination_if_match=None, destination_if_none_match=None, destination_lease_id=None,
                  source_lease_id=None, timeout=None):
        '''
        Copies an incremental copy of a blob asynchronously. This operation returns a copy operation
        properties object, including a copy ID you can use to check or abort the
        copy operation. The Blob service copies blobs on a best-effort basis.

        The source blob for an incremental copy operation must be a page blob.
        Call get_blob_properties on the destination blob to check the status of the copy operation.
        The final blob will be committed when the copy completes.

        :param str container_name:
            Name of the destination container. The container must exist.
        :param str blob_name:
            Name of the destination blob. If the destination blob exists, it will
            be overwritten. Otherwise, it will be created.
        :param str copy_source:
            A URL of up to 2 KB in length that specifies an Azure page blob.
            The value should be URL-encoded as it would appear in a request URI.
            The copy source must be a snapshot and include a valid SAS token or be public.
            Example:
            https://myaccount.blob.core.windows.net/mycontainer/myblob?snapshot=<DateTime>&sastoken
        :param metadata:
            Name-value pairs associated with the blob as metadata. If no name-value
            pairs are specified, the operation will copy the metadata from the
            source blob or file to the destination blob. If one or more name-value
            pairs are specified, the destination blob is created with the specified
            metadata, and metadata is not copied from the source blob or file.
        :type metadata: A dict mapping str to str.
        :param datetime destination_if_modified_since:
            A DateTime value. Azure expects the date value passed in to be UTC.
            If timezone is included, any non-UTC datetimes will be converted to UTC.
            If a date is passed in without timezone info, it is assumed to be UTC.
            Specify this conditional header to copy the blob only
            if the destination blob has been modified since the specified date/time.
            If the destination blob has not been modified, the Blob service returns
            status code 412 (Precondition Failed).
        :param datetime destination_if_unmodified_since:
            A DateTime value. Azure expects the date value passed in to be UTC.
            If timezone is included, any non-UTC datetimes will be converted to UTC.
            If a date is passed in without timezone info, it is assumed to be UTC.
            Specify this conditional header to copy the blob only if the destination blob
            has not been modified since the specified ate/time. If the destination blob
            has been modified, the Blob service returns status code 412 (Precondition Failed).
        :param ETag destination_if_match:
            An ETag value, or the wildcard character (*). Specify an ETag value for
            this conditional header to copy the blob only if the specified ETag value
            matches the ETag value for an existing destination blob. If the ETag for
            the destination blob does not match the ETag specified for If-Match, the
            Blob service returns status code 412 (Precondition Failed).
        :param ETag destination_if_none_match:
            An ETag value, or the wildcard character (*). Specify an ETag value for
            this conditional header to copy the blob only if the specified ETag value
            does not match the ETag value for the destination blob. Specify the wildcard
            character (*) to perform the operation only if the destination blob does not
            exist. If the specified condition isn't met, the Blob service returns status
            code 412 (Precondition Failed).
        :param str destination_lease_id:
            The lease ID specified for this header must match the lease ID of the
            destination blob. If the request does not include the lease ID or it is not
            valid, the operation fails with status code 412 (Precondition Failed).
        :param str source_lease_id:
            Specify this to perform the Copy Blob operation only if
            the lease ID given matches the active lease ID of the source blob.
        :param int timeout:
            The timeout parameter is expressed in seconds.
        :return: Copy operation properties such as status, source, and ID.
        :rtype: :class:`~azure.storage.blob.models.CopyProperties`
        '''
        return self._copy_blob(container_name, blob_name, copy_source,
                          metadata,
                          source_if_modified_since=None, source_if_unmodified_since=None,
                          source_if_match=None, source_if_none_match=None,
                          destination_if_modified_since=destination_if_modified_since,
                          destination_if_unmodified_since=destination_if_unmodified_since,
                          destination_if_match=destination_if_match,
                          destination_if_none_match=destination_if_none_match,
                          destination_lease_id=destination_lease_id,
                          source_lease_id=source_lease_id, timeout=timeout,
                          incremental_copy=True)

    def update_page(
        self, container_name, blob_name, page, start_range, end_range,
        validate_content=False, lease_id=None, if_sequence_number_lte=None,
        if_sequence_number_lt=None, if_sequence_number_eq=None,
        if_modified_since=None, if_unmodified_since=None,
        if_match=None, if_none_match=None, timeout=None):
        '''
        Updates a range of pages.

        :param str container_name:
            Name of existing container.
        :param str blob_name:
            Name of existing blob.
        :param bytes page:
            Content of the page.
        :param int start_range:
            Start of byte range to use for writing to a section of the blob.
            Pages must be aligned with 512-byte boundaries, the start offset
            must be a modulus of 512 and the end offset must be a modulus of
            512-1. Examples of valid byte ranges are 0-511, 512-1023, etc.
        :param int end_range:
            End of byte range to use for writing to a section of the blob.
            Pages must be aligned with 512-byte boundaries, the start offset
            must be a modulus of 512 and the end offset must be a modulus of
            512-1. Examples of valid byte ranges are 0-511, 512-1023, etc.
        :param bool validate_content:
            If true, calculates an MD5 hash of the page content. The storage 
            service checks the hash of the content that has arrived
            with the hash that was sent. This is primarily valuable for detecting 
            bitflips on the wire if using http instead of https as https (the default) 
            will already validate. Note that this MD5 hash is not stored with the 
            blob.
        :param str lease_id:
            Required if the blob has an active lease.
        :param int if_sequence_number_lte:
            If the blob's sequence number is less than or equal to
            the specified value, the request proceeds; otherwise it fails.
        :param int if_sequence_number_lt:
            If the blob's sequence number is less than the specified
            value, the request proceeds; otherwise it fails.
        :param int if_sequence_number_eq:
            If the blob's sequence number is equal to the specified
            value, the request proceeds; otherwise it fails.
        :param datetime if_modified_since:
            A DateTime value. Azure expects the date value passed in to be UTC.
            If timezone is included, any non-UTC datetimes will be converted to UTC.
            If a date is passed in without timezone info, it is assumed to be UTC. 
            Specify this header to perform the operation only
            if the resource has been modified since the specified time.
        :param datetime if_unmodified_since:
            A DateTime value. Azure expects the date value passed in to be UTC.
            If timezone is included, any non-UTC datetimes will be converted to UTC.
            If a date is passed in without timezone info, it is assumed to be UTC.
            Specify this header to perform the operation only if
            the resource has not been modified since the specified date/time.
        :param str if_match:
            An ETag value, or the wildcard character (*). Specify an ETag value for this conditional
            header to write the page only if the blob's ETag value matches the
            value specified. If the values do not match, the Blob service fails.
        :param str if_none_match:
            An ETag value, or the wildcard character (*). Specify an ETag value for this conditional
            header to write the page only if the blob's ETag value does not
            match the value specified. If the values are identical, the Blob
            service fails.
        :param int timeout:
            The timeout parameter is expressed in seconds.
        :return: ETag and last modified properties for the updated Page Blob
        :rtype: :class:`~azure.storage.blob.models.ResourceProperties`
        '''

        _validate_encryption_unsupported(self.require_encryption, self.key_encryption_key)
        
        return self._update_page(
                    container_name,
                    blob_name,
                    page,
                    start_range,
                    end_range,
                    validate_content=validate_content,
                    lease_id=lease_id,
                    if_sequence_number_lte=if_sequence_number_lte,
                    if_sequence_number_lt=if_sequence_number_lt,
                    if_sequence_number_eq=if_sequence_number_eq,
                    if_modified_since=if_modified_since,
                    if_unmodified_since=if_unmodified_since,
                    if_match=if_match,
                    if_none_match=if_none_match,
                    timeout=timeout
                )

    def clear_page(
        self, container_name, blob_name, start_range, end_range,
        lease_id=None, if_sequence_number_lte=None,
        if_sequence_number_lt=None, if_sequence_number_eq=None,
        if_modified_since=None, if_unmodified_since=None,
        if_match=None, if_none_match=None, timeout=None):
        '''
        Clears a range of pages.

        :param str container_name:
            Name of existing container.
        :param str blob_name:
            Name of existing blob.
        :param int start_range:
            Start of byte range to use for writing to a section of the blob.
            Pages must be aligned with 512-byte boundaries, the start offset
            must be a modulus of 512 and the end offset must be a modulus of
            512-1. Examples of valid byte ranges are 0-511, 512-1023, etc.
        :param int end_range:
            End of byte range to use for writing to a section of the blob.
            Pages must be aligned with 512-byte boundaries, the start offset
            must be a modulus of 512 and the end offset must be a modulus of
            512-1. Examples of valid byte ranges are 0-511, 512-1023, etc.
        :param str lease_id:
            Required if the blob has an active lease.
        :param int if_sequence_number_lte:
            If the blob's sequence number is less than or equal to
            the specified value, the request proceeds; otherwise it fails.
        :param int if_sequence_number_lt:
            If the blob's sequence number is less than the specified
            value, the request proceeds; otherwise it fails.
        :param int if_sequence_number_eq:
            If the blob's sequence number is equal to the specified
            value, the request proceeds; otherwise it fails.
        :param datetime if_modified_since:
            A DateTime value. Azure expects the date value passed in to be UTC.
            If timezone is included, any non-UTC datetimes will be converted to UTC.
            If a date is passed in without timezone info, it is assumed to be UTC. 
            Specify this header to perform the operation only
            if the resource has been modified since the specified time.
        :param datetime if_unmodified_since:
            A DateTime value. Azure expects the date value passed in to be UTC.
            If timezone is included, any non-UTC datetimes will be converted to UTC.
            If a date is passed in without timezone info, it is assumed to be UTC.
            Specify this header to perform the operation only if
            the resource has not been modified since the specified date/time.
        :param str if_match:
            An ETag value, or the wildcard character (*). Specify an ETag value for this conditional
            header to write the page only if the blob's ETag value matches the
            value specified. If the values do not match, the Blob service fails.
        :param str if_none_match:
            An ETag value, or the wildcard character (*). Specify an ETag value for this conditional
            header to write the page only if the blob's ETag value does not
            match the value specified. If the values are identical, the Blob
            service fails.
        :param int timeout:
            The timeout parameter is expressed in seconds.
        :return: ETag and last modified properties for the updated Page Blob
        :rtype: :class:`~azure.storage.blob.models.ResourceProperties`
        '''
        _validate_not_none('container_name', container_name)
        _validate_not_none('blob_name', blob_name)

        request = HTTPRequest()
        request.method = 'PUT'
        request.host_locations = self._get_host_locations()
        request.path = _get_path(container_name, blob_name)
        request.query = {
            'comp': 'page',
            'timeout': _int_to_str(timeout),
        }
        request.headers = {
            'x-ms-page-write': 'clear',
            'x-ms-lease-id': _to_str(lease_id),
            'x-ms-if-sequence-number-le': _to_str(if_sequence_number_lte),
            'x-ms-if-sequence-number-lt': _to_str(if_sequence_number_lt),
            'x-ms-if-sequence-number-eq': _to_str(if_sequence_number_eq),
            'If-Modified-Since': _datetime_to_utc_string(if_modified_since),
            'If-Unmodified-Since': _datetime_to_utc_string(if_unmodified_since),
            'If-Match': _to_str(if_match),
            'If-None-Match': _to_str(if_none_match)
        }
        _validate_and_format_range_headers(
            request,
            start_range,
            end_range,
            align_to_page=True)

        return self._perform_request(request, _parse_page_properties)

    def get_page_ranges(
        self, container_name, blob_name, snapshot=None, start_range=None,
        end_range=None, lease_id=None, if_modified_since=None,
        if_unmodified_since=None, if_match=None, if_none_match=None, timeout=None):
        '''
        Returns the list of valid page ranges for a Page Blob or snapshot
        of a page blob.

        :param str container_name:
            Name of existing container.
        :param str blob_name:
            Name of existing blob.
        :param str snapshot:
            The snapshot parameter is an opaque DateTime value that,
            when present, specifies the blob snapshot to retrieve information
            from.
        :param int start_range:
            Start of byte range to use for getting valid page ranges.
            If no end_range is given, all bytes after the start_range will be searched.
            Pages must be aligned with 512-byte boundaries, the start offset
            must be a modulus of 512 and the end offset must be a modulus of
            512-1. Examples of valid byte ranges are 0-511, 512-, etc.
        :param int end_range:
            End of byte range to use for getting valid page ranges.
            If end_range is given, start_range must be provided.
            This range will return valid page ranges for from the offset start up to
            offset end.
            Pages must be aligned with 512-byte boundaries, the start offset
            must be a modulus of 512 and the end offset must be a modulus of
            512-1. Examples of valid byte ranges are 0-511, 512-, etc.
        :param str lease_id:
            Required if the blob has an active lease.
        :param datetime if_modified_since:
            A DateTime value. Azure expects the date value passed in to be UTC.
            If timezone is included, any non-UTC datetimes will be converted to UTC.
            If a date is passed in without timezone info, it is assumed to be UTC. 
            Specify this header to perform the operation only
            if the resource has been modified since the specified time.
        :param datetime if_unmodified_since:
            A DateTime value. Azure expects the date value passed in to be UTC.
            If timezone is included, any non-UTC datetimes will be converted to UTC.
            If a date is passed in without timezone info, it is assumed to be UTC.
            Specify this header to perform the operation only if
            the resource has not been modified since the specified date/time.
        :param str if_match:
            An ETag value, or the wildcard character (*). Specify this header to perform
            the operation only if the resource's ETag matches the value specified.
        :param str if_none_match:
            An ETag value, or the wildcard character (*). Specify this header
            to perform the operation only if the resource's ETag does not match
            the value specified. Specify the wildcard character (*) to perform
            the operation only if the resource does not exist, and fail the
            operation if it does exist.
        :param int timeout:
            The timeout parameter is expressed in seconds.
        :return: A list of valid Page Ranges for the Page Blob.
        :rtype: list of :class:`~azure.storage.blob.models.PageRange`
        '''
        _validate_not_none('container_name', container_name)
        _validate_not_none('blob_name', blob_name)
        request = HTTPRequest()
        request.method = 'GET'
        request.host_locations = self._get_host_locations(secondary=True)
        request.path = _get_path(container_name, blob_name)
        request.query = {
            'comp': 'pagelist',
            'snapshot': _to_str(snapshot),
            'timeout': _int_to_str(timeout),
        }
        request.headers = {
            'x-ms-lease-id': _to_str(lease_id),
            'If-Modified-Since': _datetime_to_utc_string(if_modified_since),
            'If-Unmodified-Since': _datetime_to_utc_string(if_unmodified_since),
            'If-Match': _to_str(if_match),
            'If-None-Match': _to_str(if_none_match),
        }
        if start_range is not None:
            _validate_and_format_range_headers(
                request,
                start_range,
                end_range,
                start_range_required=False,
                end_range_required=False,
                align_to_page=True)

        return self._perform_request(request, _convert_xml_to_page_ranges)

    def get_page_ranges_diff(
        self, container_name, blob_name, previous_snapshot, snapshot=None,
        start_range=None, end_range=None, lease_id=None, if_modified_since=None,
        if_unmodified_since=None, if_match=None, if_none_match=None, timeout=None):
        '''
        The response will include only the pages that are different between either a
        recent snapshot or the current blob and a previous snapshot, including pages
        that were cleared.

        :param str container_name:
            Name of existing container.
        :param str blob_name:
            Name of existing blob.
        :param str previous_snapshot:
            The snapshot parameter is an opaque DateTime value that
            specifies a previous blob snapshot to be compared
            against a more recent snapshot or the current blob.
        :param str snapshot:
            The snapshot parameter is an opaque DateTime value that
            specifies a more recent blob snapshot to be compared
            against a previous snapshot (previous_snapshot).
        :param int start_range:
            Start of byte range to use for getting different page ranges.
            If no end_range is given, all bytes after the start_range will be searched.
            Pages must be aligned with 512-byte boundaries, the start offset
            must be a modulus of 512 and the end offset must be a modulus of
            512-1. Examples of valid byte ranges are 0-511, 512-, etc.
        :param int end_range:
            End of byte range to use for getting different page ranges.
            If end_range is given, start_range must be provided.
            This range will return valid page ranges for from the offset start up to
            offset end.
            Pages must be aligned with 512-byte boundaries, the start offset
            must be a modulus of 512 and the end offset must be a modulus of
            512-1. Examples of valid byte ranges are 0-511, 512-, etc.
        :param str lease_id:
            Required if the blob has an active lease.
        :param datetime if_modified_since:
            A DateTime value. Azure expects the date value passed in to be UTC.
            If timezone is included, any non-UTC datetimes will be converted to UTC.
            If a date is passed in without timezone info, it is assumed to be UTC. 
            Specify this header to perform the operation only
            if the resource has been modified since the specified time.
        :param datetime if_unmodified_since:
            A DateTime value. Azure expects the date value passed in to be UTC.
            If timezone is included, any non-UTC datetimes will be converted to UTC.
            If a date is passed in without timezone info, it is assumed to be UTC.
            Specify this header to perform the operation only if
            the resource has not been modified since the specified date/time.
        :param str if_match:
            An ETag value, or the wildcard character (*). Specify this header to perform
            the operation only if the resource's ETag matches the value specified.
        :param str if_none_match:
            An ETag value, or the wildcard character (*). Specify this header
            to perform the operation only if the resource's ETag does not match
            the value specified. Specify the wildcard character (*) to perform
            the operation only if the resource does not exist, and fail the
            operation if it does exist.
        :param int timeout:
            The timeout parameter is expressed in seconds.
        :return: A list of different Page Ranges for the Page Blob.
        :rtype: list of :class:`~azure.storage.blob.models.PageRange`
        '''
        _validate_not_none('container_name', container_name)
        _validate_not_none('blob_name', blob_name)
        _validate_not_none('previous_snapshot', previous_snapshot)
        request = HTTPRequest()
        request.method = 'GET'
        request.host_locations = self._get_host_locations(secondary=True)
        request.path = _get_path(container_name, blob_name)
        request.query = {
            'comp': 'pagelist',
            'snapshot': _to_str(snapshot),
            'prevsnapshot': _to_str(previous_snapshot),
            'timeout': _int_to_str(timeout),
        }
        request.headers = {
            'x-ms-lease-id': _to_str(lease_id),
            'If-Modified-Since': _datetime_to_utc_string(if_modified_since),
            'If-Unmodified-Since': _datetime_to_utc_string(if_unmodified_since),
            'If-Match': _to_str(if_match),
            'If-None-Match': _to_str(if_none_match),
        }
        if start_range is not None:
            _validate_and_format_range_headers(
                request,
                start_range,
                end_range,
                start_range_required=False,
                end_range_required=False,
                align_to_page=True)

        return self._perform_request(request, _convert_xml_to_page_ranges)

    def set_sequence_number(
        self, container_name, blob_name, sequence_number_action, sequence_number=None,
        lease_id=None, if_modified_since=None, if_unmodified_since=None,
        if_match=None, if_none_match=None, timeout=None):
        
        '''
        Sets the blob sequence number.

        :param str container_name:
            Name of existing container.
        :param str blob_name:
            Name of existing blob.
        :param str sequence_number_action:
            This property indicates how the service should modify the blob's sequence
            number. See :class:`.SequenceNumberAction` for more information.
        :param str sequence_number:
            This property sets the blob's sequence number. The sequence number is a
            user-controlled property that you can use to track requests and manage
            concurrency issues.
        :param str lease_id:
            Required if the blob has an active lease.
        :param datetime if_modified_since:
            A DateTime value. Azure expects the date value passed in to be UTC.
            If timezone is included, any non-UTC datetimes will be converted to UTC.
            If a date is passed in without timezone info, it is assumed to be UTC. 
            Specify this header to perform the operation only
            if the resource has been modified since the specified time.
        :param datetime if_unmodified_since:
            A DateTime value. Azure expects the date value passed in to be UTC.
            If timezone is included, any non-UTC datetimes will be converted to UTC.
            If a date is passed in without timezone info, it is assumed to be UTC.
            Specify this header to perform the operation only if
            the resource has not been modified since the specified date/time.
        :param str if_match:
            An ETag value, or the wildcard character (*). Specify this header to perform
            the operation only if the resource's ETag matches the value specified.
        :param str if_none_match:
            An ETag value, or the wildcard character (*). Specify this header
            to perform the operation only if the resource's ETag does not match
            the value specified. Specify the wildcard character (*) to perform
            the operation only if the resource does not exist, and fail the
            operation if it does exist.
        :param int timeout:
            The timeout parameter is expressed in seconds.
        :return: ETag and last modified properties for the updated Page Blob
        :rtype: :class:`~azure.storage.blob.models.ResourceProperties`
        '''
        _validate_not_none('container_name', container_name)
        _validate_not_none('blob_name', blob_name)
        _validate_not_none('sequence_number_action', sequence_number_action)
        request = HTTPRequest()
        request.method = 'PUT'
        request.host_locations = self._get_host_locations()
        request.path = _get_path(container_name, blob_name)
        request.query = {
            'comp': 'properties',
            'timeout': _int_to_str(timeout),
        }
        request.headers = {
            'x-ms-blob-sequence-number': _to_str(sequence_number),
            'x-ms-sequence-number-action': _to_str(sequence_number_action),
            'x-ms-lease-id': _to_str(lease_id),
            'If-Modified-Since': _datetime_to_utc_string(if_modified_since),
            'If-Unmodified-Since': _datetime_to_utc_string(if_unmodified_since),
            'If-Match': _to_str(if_match),
            'If-None-Match': _to_str(if_none_match),
        }

        return self._perform_request(request, _parse_page_properties)

    def resize_blob(
        self, container_name, blob_name, content_length,
        lease_id=None, if_modified_since=None, if_unmodified_since=None,
        if_match=None, if_none_match=None, timeout=None):
        
        '''
        Resizes a page blob to the specified size. If the specified value is less
        than the current size of the blob, then all pages above the specified value
        are cleared.

        :param str container_name:
            Name of existing container.
        :param str blob_name:
            Name of existing blob.
        :param int content_length:
            Size to resize blob to.
        :param str lease_id:
            Required if the blob has an active lease.
        :param datetime if_modified_since:
            A DateTime value. Azure expects the date value passed in to be UTC.
            If timezone is included, any non-UTC datetimes will be converted to UTC.
            If a date is passed in without timezone info, it is assumed to be UTC. 
            Specify this header to perform the operation only
            if the resource has been modified since the specified time.
        :param datetime if_unmodified_since:
            A DateTime value. Azure expects the date value passed in to be UTC.
            If timezone is included, any non-UTC datetimes will be converted to UTC.
            If a date is passed in without timezone info, it is assumed to be UTC.
            Specify this header to perform the operation only if
            the resource has not been modified since the specified date/time.
        :param str if_match:
            An ETag value, or the wildcard character (*). Specify this header to perform
            the operation only if the resource's ETag matches the value specified.
        :param str if_none_match:
            An ETag value, or the wildcard character (*). Specify this header
            to perform the operation only if the resource's ETag does not match
            the value specified. Specify the wildcard character (*) to perform
            the operation only if the resource does not exist, and fail the
            operation if it does exist.
        :param int timeout:
            The timeout parameter is expressed in seconds.
        :return: ETag and last modified properties for the updated Page Blob
        :rtype: :class:`~azure.storage.blob.models.ResourceProperties`
        '''
        _validate_not_none('container_name', container_name)
        _validate_not_none('blob_name', blob_name)
        _validate_not_none('content_length', content_length)
        request = HTTPRequest()
        request.method = 'PUT'
        request.host_locations = self._get_host_locations()
        request.path = _get_path(container_name, blob_name)
        request.query = {
            'comp': 'properties',
            'timeout': _int_to_str(timeout),
        }
        request.headers = {
            'x-ms-blob-content-length': _to_str(content_length),
            'x-ms-lease-id': _to_str(lease_id),
            'If-Modified-Since': _datetime_to_utc_string(if_modified_since),
            'If-Unmodified-Since': _datetime_to_utc_string(if_unmodified_since),
            'If-Match': _to_str(if_match),
            'If-None-Match': _to_str(if_none_match),
        }

        return self._perform_request(request, _parse_page_properties)

    #----Convenience APIs-----------------------------------------------------

    def create_blob_from_path(
        self, container_name, blob_name, file_path, content_settings=None,
        metadata=None, validate_content=False, progress_callback=None, max_connections=2,
        lease_id=None, if_modified_since=None, if_unmodified_since=None, 
        if_match=None, if_none_match=None, timeout=None, premium_page_blob_tier=None):
        '''
        Creates a new blob from a file path, or updates the content of an
        existing blob, with automatic chunking and progress notifications.

        :param str container_name:
            Name of existing container.
        :param str blob_name:
            Name of blob to create or update.
        :param str file_path:
            Path of the file to upload as the blob content.
        :param ~azure.storage.blob.models.ContentSettings content_settings:
            ContentSettings object used to set blob properties.
        :param metadata:
            Name-value pairs associated with the blob as metadata.
        :type metadata: a dict mapping str to str
        :param bool validate_content:
            If true, calculates an MD5 hash for each page of the blob. The storage 
            service checks the hash of the content that has arrived with the hash 
            that was sent. This is primarily valuable for detecting bitflips on 
            the wire if using http instead of https as https (the default) will 
            already validate. Note that this MD5 hash is not stored with the 
            blob.
        :param progress_callback:
            Callback for progress with signature function(current, total) where
            current is the number of bytes transfered so far, and total is the
            size of the blob, or None if the total size is unknown.
        :type progress_callback: callback function in format of func(current, total)
        :param int max_connections:
            Maximum number of parallel connections to use.
        :param str lease_id:
            Required if the blob has an active lease.
        :param datetime if_modified_since:
            A DateTime value. Azure expects the date value passed in to be UTC.
            If timezone is included, any non-UTC datetimes will be converted to UTC.
            If a date is passed in without timezone info, it is assumed to be UTC. 
            Specify this header to perform the operation only
            if the resource has been modified since the specified time.
        :param datetime if_unmodified_since:
            A DateTime value. Azure expects the date value passed in to be UTC.
            If timezone is included, any non-UTC datetimes will be converted to UTC.
            If a date is passed in without timezone info, it is assumed to be UTC.
            Specify this header to perform the operation only if
            the resource has not been modified since the specified date/time.
        :param str if_match:
            An ETag value, or the wildcard character (*). Specify this header to perform
            the operation only if the resource's ETag matches the value specified.
        :param str if_none_match:
            An ETag value, or the wildcard character (*). Specify this header
            to perform the operation only if the resource's ETag does not match
            the value specified. Specify the wildcard character (*) to perform
            the operation only if the resource does not exist, and fail the
            operation if it does exist.
        :param int timeout:
            The timeout parameter is expressed in seconds. This method may make 
            multiple calls to the Azure service and the timeout will apply to 
            each call individually.
<<<<<<< HEAD
        :return: ETag and last modified properties for the Page Blob
        :rtype: :class:`~azure.storage.blob.models.ResourceProperties`
=======
        :param premium_page_blob_tier:
            A page blob tier value to set the blob to. The tier correlates to the size of the
            blob and number of allowed IOPS. This is only applicable to page blobs on
            premium storage accounts.
>>>>>>> a2f349a9
        '''
        _validate_not_none('container_name', container_name)
        _validate_not_none('blob_name', blob_name)
        _validate_not_none('file_path', file_path)

        count = path.getsize(file_path)
        with open(file_path, 'rb') as stream:
<<<<<<< HEAD
            return self.create_blob_from_stream(
                    container_name=container_name,
                    blob_name=blob_name,
                    stream=stream,
                    count=count,
                    content_settings=content_settings,
                    metadata=metadata,
                    validate_content=validate_content,
                    progress_callback=progress_callback,
                    max_connections=max_connections,
                    lease_id=lease_id,
                    if_modified_since=if_modified_since,
                    if_unmodified_since=if_unmodified_since,
                    if_match=if_match,
                    if_none_match=if_none_match,
                    timeout=timeout)
=======
            self.create_blob_from_stream(
                container_name=container_name,
                blob_name=blob_name,
                stream=stream,
                count=count,
                content_settings=content_settings,
                metadata=metadata,
                validate_content=validate_content,
                progress_callback=progress_callback,
                max_connections=max_connections,
                lease_id=lease_id,
                if_modified_since=if_modified_since,
                if_unmodified_since=if_unmodified_since,
                if_match=if_match,
                if_none_match=if_none_match,
                timeout=timeout,
                premium_page_blob_tier=premium_page_blob_tier)
>>>>>>> a2f349a9


    def create_blob_from_stream(
        self, container_name, blob_name, stream, count, content_settings=None,
        metadata=None, validate_content=False, progress_callback=None,
        max_connections=2, lease_id=None, if_modified_since=None,
        if_unmodified_since=None, if_match=None, if_none_match=None, timeout=None,
        premium_page_blob_tier=None):
        '''
        Creates a new blob from a file/stream, or updates the content of an
        existing blob, with automatic chunking and progress notifications.

        :param str container_name:
            Name of existing container.
        :param str blob_name:
            Name of blob to create or update.
        :param io.IOBase stream:
            Opened file/stream to upload as the blob content.
        :param int count:
            Number of bytes to read from the stream. This is required, a page
            blob cannot be created if the count is unknown.
        :param ~azure.storage.blob.models.ContentSettings content_settings:
            ContentSettings object used to set the blob properties.
        :param metadata:
            Name-value pairs associated with the blob as metadata.
        :type metadata: a dict mapping str to str
        :param bool validate_content:
            If true, calculates an MD5 hash for each page of the blob. The storage 
            service checks the hash of the content that has arrived with the hash 
            that was sent. This is primarily valuable for detecting bitflips on 
            the wire if using http instead of https as https (the default) will 
            already validate. Note that this MD5 hash is not stored with the 
            blob.
        :param progress_callback:
            Callback for progress with signature function(current, total) where
            current is the number of bytes transfered so far, and total is the
            size of the blob, or None if the total size is unknown.
        :type progress_callback: callback function in format of func(current, total)
        :param int max_connections:
            Maximum number of parallel connections to use. Note that parallel upload 
            requires the stream to be seekable.
        :param str lease_id:
            Required if the blob has an active lease.
        :param datetime if_modified_since:
            A DateTime value. Azure expects the date value passed in to be UTC.
            If timezone is included, any non-UTC datetimes will be converted to UTC.
            If a date is passed in without timezone info, it is assumed to be UTC. 
            Specify this header to perform the operation only
            if the resource has been modified since the specified time.
        :param datetime if_unmodified_since:
            A DateTime value. Azure expects the date value passed in to be UTC.
            If timezone is included, any non-UTC datetimes will be converted to UTC.
            If a date is passed in without timezone info, it is assumed to be UTC.
            Specify this header to perform the operation only if
            the resource has not been modified since the specified date/time.
        :param str if_match:
            An ETag value, or the wildcard character (*). Specify this header to perform
            the operation only if the resource's ETag matches the value specified.
        :param str if_none_match:
            An ETag value, or the wildcard character (*). Specify this header
            to perform the operation only if the resource's ETag does not match
            the value specified. Specify the wildcard character (*) to perform
            the operation only if the resource does not exist, and fail the
            operation if it does exist.
        :param int timeout:
            The timeout parameter is expressed in seconds. This method may make 
            multiple calls to the Azure service and the timeout will apply to 
            each call individually.
<<<<<<< HEAD
        :return: ETag and last modified properties for the Page Blob
        :rtype: :class:`~azure.storage.blob.models.ResourceProperties`
=======
        :param premium_page_blob_tier:
            A page blob tier value to set the blob to. The tier correlates to the size of the
            blob and number of allowed IOPS. This is only applicable to page blobs on
            premium storage accounts.
>>>>>>> a2f349a9
        '''
        _validate_not_none('container_name', container_name)
        _validate_not_none('blob_name', blob_name)
        _validate_not_none('stream', stream)
        _validate_not_none('count', count)
        _validate_encryption_required(self.require_encryption, self.key_encryption_key)

        if count < 0:
            raise ValueError(_ERROR_VALUE_NEGATIVE.format('count'))

        if count % _PAGE_ALIGNMENT != 0:
            raise ValueError(_ERROR_PAGE_BLOB_SIZE_ALIGNMENT.format(count))

        cek, iv, encryption_data = None, None, None
        if self.key_encryption_key is not None:
            cek, iv, encryption_data = _generate_blob_encryption_data(self.key_encryption_key)

        response = self._create_blob(
            container_name=container_name,
            blob_name=blob_name,
            content_length=count,
            content_settings=content_settings,
            metadata=metadata,
            lease_id=lease_id,
            premium_page_blob_tier=premium_page_blob_tier,
            if_modified_since=if_modified_since,
            if_unmodified_since=if_unmodified_since,
            if_match=if_match,
            if_none_match=if_none_match,
            timeout=timeout,
            encryption_data=encryption_data
        )

        # _upload_blob_chunks returns the block ids for block blobs so resource_properties
        # is passed as a parameter to get the last_modified and etag for page and append blobs.
        # this info is not needed for block_blobs since _put_block_list is called after which gets this info
        resource_properties = ResourceProperties()
        _upload_blob_chunks(
            blob_service=self,
            container_name=container_name,
            blob_name=blob_name,
            blob_size=count,
            block_size=self.MAX_PAGE_SIZE,
            stream=stream,
            max_connections=max_connections,
            progress_callback=progress_callback,
            validate_content=validate_content,
            lease_id=lease_id,
            uploader_class=_PageBlobChunkUploader,
            if_match=response.etag,
            timeout=timeout,
            content_encryption_key=cek,
            initialization_vector=iv,
            resource_properties=resource_properties
        )

        return resource_properties

    def create_blob_from_bytes(
        self, container_name, blob_name, blob, index=0, count=None,
        content_settings=None, metadata=None, validate_content=False, 
        progress_callback=None, max_connections=2, lease_id=None, 
        if_modified_since=None, if_unmodified_since=None, if_match=None, 
        if_none_match=None, timeout=None, premium_page_blob_tier=None):
        '''
        Creates a new blob from an array of bytes, or updates the content
        of an existing blob, with automatic chunking and progress
        notifications.

        :param str container_name:
            Name of existing container.
        :param str blob_name:
            Name of blob to create or update.
        :param bytes blob:
            Content of blob as an array of bytes.
        :param int index:
            Start index in the byte array.
        :param int count:
            Number of bytes to upload. Set to None or negative value to upload
            all bytes starting from index.
        :param ~azure.storage.blob.models.ContentSettings content_settings:
            ContentSettings object used to set blob properties.
        :param metadata:
            Name-value pairs associated with the blob as metadata.
        :type metadata: a dict mapping str to str
        :param bool validate_content:
            If true, calculates an MD5 hash for each page of the blob. The storage 
            service checks the hash of the content that has arrived with the hash 
            that was sent. This is primarily valuable for detecting bitflips on 
            the wire if using http instead of https as https (the default) will 
            already validate. Note that this MD5 hash is not stored with the 
            blob.
        :param progress_callback:
            Callback for progress with signature function(current, total) where
            current is the number of bytes transfered so far, and total is the
            size of the blob, or None if the total size is unknown.
        :type progress_callback: callback function in format of func(current, total)
        :param int max_connections:
            Maximum number of parallel connections to use.
        :param str lease_id:
            Required if the blob has an active lease.
        :param datetime if_modified_since:
            A DateTime value. Azure expects the date value passed in to be UTC.
            If timezone is included, any non-UTC datetimes will be converted to UTC.
            If a date is passed in without timezone info, it is assumed to be UTC. 
            Specify this header to perform the operation only
            if the resource has been modified since the specified time.
        :param datetime if_unmodified_since:
            A DateTime value. Azure expects the date value passed in to be UTC.
            If timezone is included, any non-UTC datetimes will be converted to UTC.
            If a date is passed in without timezone info, it is assumed to be UTC.
            Specify this header to perform the operation only if
            the resource has not been modified since the specified date/time.
        :param str if_match:
            An ETag value, or the wildcard character (*). Specify this header to perform
            the operation only if the resource's ETag matches the value specified.
        :param str if_none_match:
            An ETag value, or the wildcard character (*). Specify this header
            to perform the operation only if the resource's ETag does not match
            the value specified. Specify the wildcard character (*) to perform
            the operation only if the resource does not exist, and fail the
            operation if it does exist.
        :param int timeout:
            The timeout parameter is expressed in seconds. This method may make 
            multiple calls to the Azure service and the timeout will apply to 
            each call individually.
<<<<<<< HEAD
        :return: ETag and last modified properties for the Page Blob
        :rtype: :class:`~azure.storage.blob.models.ResourceProperties`
=======
        :param premium_page_blob_tier:
            A page blob tier value to set the blob to. The tier correlates to the size of the
            blob and number of allowed IOPS. This is only applicable to page blobs on
            premium storage accounts.
>>>>>>> a2f349a9
        '''
        _validate_not_none('container_name', container_name)
        _validate_not_none('blob_name', blob_name)
        _validate_not_none('blob', blob)
        _validate_type_bytes('blob', blob)

        if index < 0:
            raise IndexError(_ERROR_VALUE_NEGATIVE.format('index'))

        if count is None or count < 0:
            count = len(blob) - index

        stream = BytesIO(blob)
        stream.seek(index)

<<<<<<< HEAD
        return self.create_blob_from_stream(
                container_name=container_name,
                blob_name=blob_name,
                stream=stream,
                count=count,
                content_settings=content_settings,
                metadata=metadata,
                validate_content=validate_content,
                lease_id=lease_id,
                progress_callback=progress_callback,
                max_connections=max_connections,
                if_modified_since=if_modified_since,
                if_unmodified_since=if_unmodified_since,
                if_match=if_match,
                if_none_match=if_none_match,
                timeout=timeout)
=======
        self.create_blob_from_stream(
            container_name=container_name,
            blob_name=blob_name,
            stream=stream,
            count=count,
            content_settings=content_settings,
            metadata=metadata,
            validate_content=validate_content,
            lease_id=lease_id,
            progress_callback=progress_callback,
            max_connections=max_connections,
            if_modified_since=if_modified_since,
            if_unmodified_since=if_unmodified_since,
            if_match=if_match,
            if_none_match=if_none_match,
            timeout=timeout,
            premium_page_blob_tier=premium_page_blob_tier)

    def set_premium_page_blob_tier(
        self, container_name, blob_name, premium_page_blob_tier,
        timeout=None):
        '''
        Sets the page blob tiers on the blob. This API is only supported for page blobs on premium accounts.

        :param str container_name:
            Name of existing container.
        :param str blob_name:
            Name of blob to update.
        :param premium_page_blob_tier:
            A page blob tier value to set the blob to. The tier correlates to the size of the
            blob and number of allowed IOPS. This is only applicable to page blobs on
            premium storage accounts.
        :param int timeout:
            The timeout parameter is expressed in seconds. This method may make
            multiple calls to the Azure service and the timeout will apply to
            each call individually.
        '''
        _validate_not_none('container_name', container_name)
        _validate_not_none('blob_name', blob_name)
        _validate_not_none('premium_page_blob_tier', premium_page_blob_tier)

        request = HTTPRequest()
        request.method = 'PUT'
        request.host_locations = self._get_host_locations()
        request.path = _get_path(container_name, blob_name)
        request.query = {
            'comp': 'tier',
            'timeout': _int_to_str(timeout),
        }
        request.headers = {
            'x-ms-access-tier': _to_str(premium_page_blob_tier)
        }

        self._perform_request(request)

    def copy_blob(self, container_name, blob_name, copy_source,
                  metadata=None,
                  source_if_modified_since=None,
                  source_if_unmodified_since=None,
                  source_if_match=None, source_if_none_match=None,
                  destination_if_modified_since=None,
                  destination_if_unmodified_since=None,
                  destination_if_match=None,
                  destination_if_none_match=None,
                  destination_lease_id=None,
                  source_lease_id=None, timeout=None,
                  premium_page_blob_tier=None):
        '''
        Copies a blob asynchronously. This operation returns a copy operation
        properties object, including a copy ID you can use to check or abort the
        copy operation. The Blob service copies blobs on a best-effort basis.

        The source blob for a copy operation must be a page blob. If the destination
        blob already exists, it must be of the same blob type as the source blob.
        Any existing destination blob will be overwritten.
        The destination blob cannot be modified while a copy operation is in progress.

        When copying from a page blob, the Blob service creates a destination page
        blob of the source blob’s length, initially containing all zeroes. Then
        the source page ranges are enumerated, and non-empty ranges are copied.

        If the tier on the source blob is larger than the tier being passed to this
        copy operation or if the size of the blob exceeds the tier being passed to
        this copy operation then the operation will fail.

        You can call get_blob_properties on the destination
        blob to check the status of the copy operation. The final blob will be
        committed when the copy completes.

        :param str container_name:
            Name of the destination container. The container must exist.
        :param str blob_name:
            Name of the destination blob. If the destination blob exists, it will
            be overwritten. Otherwise, it will be created.
        :param str copy_source:
            A URL of up to 2 KB in length that specifies an Azure file or blob.
            The value should be URL-encoded as it would appear in a request URI.
            If the source is in another account, the source must either be public
            or must be authenticated via a shared access signature. If the source
            is public, no authentication is required.
            Examples:
            https://myaccount.blob.core.windows.net/mycontainer/myblob
            https://myaccount.blob.core.windows.net/mycontainer/myblob?snapshot=<DateTime>
            https://otheraccount.blob.core.windows.net/mycontainer/myblob?sastoken
        :param metadata:
            Name-value pairs associated with the blob as metadata. If no name-value
            pairs are specified, the operation will copy the metadata from the
            source blob or file to the destination blob. If one or more name-value
            pairs are specified, the destination blob is created with the specified
            metadata, and metadata is not copied from the source blob or file.
        :type metadata: A dict mapping str to str.
        :param datetime source_if_modified_since:
            A DateTime value. Azure expects the date value passed in to be UTC.
            If timezone is included, any non-UTC datetimes will be converted to UTC.
            If a date is passed in without timezone info, it is assumed to be UTC.
            Specify this conditional header to copy the blob only if the source
            blob has been modified since the specified date/time.
        :param datetime source_if_unmodified_since:
            A DateTime value. Azure expects the date value passed in to be UTC.
            If timezone is included, any non-UTC datetimes will be converted to UTC.
            If a date is passed in without timezone info, it is assumed to be UTC.
            Specify this conditional header to copy the blob only if the source blob
            has not been modified since the specified date/time.
        :param ETag source_if_match:
            An ETag value, or the wildcard character (*). Specify this conditional
            header to copy the source blob only if its ETag matches the value
            specified. If the ETag values do not match, the Blob service returns
            status code 412 (Precondition Failed). This header cannot be specified
            if the source is an Azure File.
        :param ETag source_if_none_match:
            An ETag value, or the wildcard character (*). Specify this conditional
            header to copy the blob only if its ETag does not match the value
            specified. If the values are identical, the Blob service returns status
            code 412 (Precondition Failed). This header cannot be specified if the
            source is an Azure File.
        :param datetime destination_if_modified_since:
            A DateTime value. Azure expects the date value passed in to be UTC.
            If timezone is included, any non-UTC datetimes will be converted to UTC.
            If a date is passed in without timezone info, it is assumed to be UTC.
            Specify this conditional header to copy the blob only
            if the destination blob has been modified since the specified date/time.
            If the destination blob has not been modified, the Blob service returns
            status code 412 (Precondition Failed).
        :param datetime destination_if_unmodified_since:
            A DateTime value. Azure expects the date value passed in to be UTC.
            If timezone is included, any non-UTC datetimes will be converted to UTC.
            If a date is passed in without timezone info, it is assumed to be UTC.
            Specify this conditional header to copy the blob only
            if the destination blob has not been modified since the specified
            date/time. If the destination blob has been modified, the Blob service
            returns status code 412 (Precondition Failed).
        :param ETag destination_if_match:
            An ETag value, or the wildcard character (*). Specify an ETag value for
            this conditional header to copy the blob only if the specified ETag value
            matches the ETag value for an existing destination blob. If the ETag for
            the destination blob does not match the ETag specified for If-Match, the
            Blob service returns status code 412 (Precondition Failed).
        :param ETag destination_if_none_match:
            An ETag value, or the wildcard character (*). Specify an ETag value for
            this conditional header to copy the blob only if the specified ETag value
            does not match the ETag value for the destination blob. Specify the wildcard
            character (*) to perform the operation only if the destination blob does not
            exist. If the specified condition isn't met, the Blob service returns status
            code 412 (Precondition Failed).
        :param str destination_lease_id:
            The lease ID specified for this header must match the lease ID of the
            destination blob. If the request does not include the lease ID or it is not
            valid, the operation fails with status code 412 (Precondition Failed).
        :param str source_lease_id:
            Specify this to perform the Copy Blob operation only if
            the lease ID given matches the active lease ID of the source blob.
        :param int timeout:
            The timeout parameter is expressed in seconds.
        :param PageBlobTier premium_page_blob_tier:
            A page blob tier value to set on the destination blob. The tier correlates to
            the size of the blob and number of allowed IOPS. This is only applicable to
            page blobs on premium storage accounts.
            If the tier on the source blob is larger than the tier being passed to this
            copy operation or if the size of the blob exceeds the tier being passed to
            this copy operation then the operation will fail.
        :return: Copy operation properties such as status, source, and ID.
        :rtype: :class:`~azure.storage.blob.models.CopyProperties`
        '''
        return self._copy_blob(container_name, blob_name, copy_source,
                          metadata, premium_page_blob_tier,
                          source_if_modified_since, source_if_unmodified_since,
                          source_if_match, source_if_none_match,
                          destination_if_modified_since,
                          destination_if_unmodified_since,
                          destination_if_match,
                          destination_if_none_match,
                          destination_lease_id,
                          source_lease_id, timeout,
                          False)
>>>>>>> a2f349a9

    #-----Helper methods-----------------------------------------------------

    def _create_blob(
        self, container_name, blob_name, content_length, content_settings=None,
        sequence_number=None, metadata=None, lease_id=None, premium_page_blob_tier=None, if_modified_since=None,
        if_unmodified_since=None, if_match=None, if_none_match=None, timeout=None,
        encryption_data=None):
        '''
        See create_blob for more details. This helper method
        allows for encryption or other such special behavior because
        it is safely handled by the library. These behaviors are
        prohibited in the public version of this function.
        :param str _encryption_data:
            The JSON formatted encryption metadata to upload as a part of the blob.
            This should only be passed internally from other methods and only applied
            when uploading entire blob contents immediately follows creation of the blob.
        '''

        _validate_not_none('container_name', container_name)
        _validate_not_none('blob_name', blob_name)
        _validate_not_none('content_length', content_length)
        request = HTTPRequest()
        request.method = 'PUT'
        request.host_locations = self._get_host_locations()
        request.path = _get_path(container_name, blob_name)
        request.query = {'timeout': _int_to_str(timeout)}
        request.headers = {
            'x-ms-blob-type': _to_str(self.blob_type),
            'x-ms-blob-content-length': _to_str(content_length),
            'x-ms-lease-id': _to_str(lease_id),
            'x-ms-blob-sequence-number': _to_str(sequence_number),
            'x-ms-access-tier': _to_str(premium_page_blob_tier),
            'If-Modified-Since': _datetime_to_utc_string(if_modified_since),
            'If-Unmodified-Since': _datetime_to_utc_string(if_unmodified_since),
            'If-Match': _to_str(if_match),
            'If-None-Match': _to_str(if_none_match)
        }
        _add_metadata_headers(metadata, request)
        if content_settings is not None:
            request.headers.update(content_settings._to_headers())

        if encryption_data is not None:
            request.headers['x-ms-meta-encryptiondata'] = encryption_data

        return self._perform_request(request, _parse_base_properties)

    def _update_page(
        self, container_name, blob_name, page, start_range, end_range,
        validate_content=False, lease_id=None, if_sequence_number_lte=None,
        if_sequence_number_lt=None, if_sequence_number_eq=None,
        if_modified_since=None, if_unmodified_since=None,
        if_match=None, if_none_match=None, timeout=None):
        '''
        See update_page for more details. This helper method
        allows for encryption or other such special behavior because
        it is safely handled by the library. These behaviors are
        prohibited in the public version of this function.
        '''

        request = HTTPRequest()
        request.method = 'PUT'
        request.host_locations = self._get_host_locations()
        request.path = _get_path(container_name, blob_name)
        request.query = {
            'comp': 'page',
            'timeout': _int_to_str(timeout),
        }
        request.headers = {
            'x-ms-page-write': 'update',
            'x-ms-lease-id': _to_str(lease_id),
            'x-ms-if-sequence-number-le': _to_str(if_sequence_number_lte),
            'x-ms-if-sequence-number-lt': _to_str(if_sequence_number_lt),
            'x-ms-if-sequence-number-eq': _to_str(if_sequence_number_eq),
            'If-Modified-Since': _datetime_to_utc_string(if_modified_since),
            'If-Unmodified-Since': _datetime_to_utc_string(if_unmodified_since),
            'If-Match': _to_str(if_match),
            'If-None-Match': _to_str(if_none_match)
        }
        _validate_and_format_range_headers(
            request,
            start_range,
            end_range,
            align_to_page=True)
        request.body = _get_data_bytes_only('page', page)

        if validate_content:
            computed_md5 = _get_content_md5(request.body)
            request.headers['Content-MD5'] = _to_str(computed_md5)

        return self._perform_request(request, _parse_page_properties)<|MERGE_RESOLUTION|>--- conflicted
+++ resolved
@@ -853,15 +853,12 @@
             The timeout parameter is expressed in seconds. This method may make 
             multiple calls to the Azure service and the timeout will apply to 
             each call individually.
-<<<<<<< HEAD
-        :return: ETag and last modified properties for the Page Blob
-        :rtype: :class:`~azure.storage.blob.models.ResourceProperties`
-=======
         :param premium_page_blob_tier:
             A page blob tier value to set the blob to. The tier correlates to the size of the
             blob and number of allowed IOPS. This is only applicable to page blobs on
             premium storage accounts.
->>>>>>> a2f349a9
+        :return: ETag and last modified properties for the Page Blob
+        :rtype: :class:`~azure.storage.blob.models.ResourceProperties`
         '''
         _validate_not_none('container_name', container_name)
         _validate_not_none('blob_name', blob_name)
@@ -869,25 +866,7 @@
 
         count = path.getsize(file_path)
         with open(file_path, 'rb') as stream:
-<<<<<<< HEAD
             return self.create_blob_from_stream(
-                    container_name=container_name,
-                    blob_name=blob_name,
-                    stream=stream,
-                    count=count,
-                    content_settings=content_settings,
-                    metadata=metadata,
-                    validate_content=validate_content,
-                    progress_callback=progress_callback,
-                    max_connections=max_connections,
-                    lease_id=lease_id,
-                    if_modified_since=if_modified_since,
-                    if_unmodified_since=if_unmodified_since,
-                    if_match=if_match,
-                    if_none_match=if_none_match,
-                    timeout=timeout)
-=======
-            self.create_blob_from_stream(
                 container_name=container_name,
                 blob_name=blob_name,
                 stream=stream,
@@ -904,7 +883,6 @@
                 if_none_match=if_none_match,
                 timeout=timeout,
                 premium_page_blob_tier=premium_page_blob_tier)
->>>>>>> a2f349a9
 
 
     def create_blob_from_stream(
@@ -973,15 +951,12 @@
             The timeout parameter is expressed in seconds. This method may make 
             multiple calls to the Azure service and the timeout will apply to 
             each call individually.
-<<<<<<< HEAD
-        :return: ETag and last modified properties for the Page Blob
-        :rtype: :class:`~azure.storage.blob.models.ResourceProperties`
-=======
         :param premium_page_blob_tier:
             A page blob tier value to set the blob to. The tier correlates to the size of the
             blob and number of allowed IOPS. This is only applicable to page blobs on
             premium storage accounts.
->>>>>>> a2f349a9
+        :return: ETag and last modified properties for the Page Blob
+        :rtype: :class:`~azure.storage.blob.models.ResourceProperties`
         '''
         _validate_not_none('container_name', container_name)
         _validate_not_none('blob_name', blob_name)
@@ -1108,15 +1083,12 @@
             The timeout parameter is expressed in seconds. This method may make 
             multiple calls to the Azure service and the timeout will apply to 
             each call individually.
-<<<<<<< HEAD
-        :return: ETag and last modified properties for the Page Blob
-        :rtype: :class:`~azure.storage.blob.models.ResourceProperties`
-=======
         :param premium_page_blob_tier:
             A page blob tier value to set the blob to. The tier correlates to the size of the
             blob and number of allowed IOPS. This is only applicable to page blobs on
             premium storage accounts.
->>>>>>> a2f349a9
+        :return: ETag and last modified properties for the Page Blob
+        :rtype: :class:`~azure.storage.blob.models.ResourceProperties`
         '''
         _validate_not_none('container_name', container_name)
         _validate_not_none('blob_name', blob_name)
@@ -1132,25 +1104,7 @@
         stream = BytesIO(blob)
         stream.seek(index)
 
-<<<<<<< HEAD
         return self.create_blob_from_stream(
-                container_name=container_name,
-                blob_name=blob_name,
-                stream=stream,
-                count=count,
-                content_settings=content_settings,
-                metadata=metadata,
-                validate_content=validate_content,
-                lease_id=lease_id,
-                progress_callback=progress_callback,
-                max_connections=max_connections,
-                if_modified_since=if_modified_since,
-                if_unmodified_since=if_unmodified_since,
-                if_match=if_match,
-                if_none_match=if_none_match,
-                timeout=timeout)
-=======
-        self.create_blob_from_stream(
             container_name=container_name,
             blob_name=blob_name,
             stream=stream,
@@ -1344,7 +1298,6 @@
                           destination_lease_id,
                           source_lease_id, timeout,
                           False)
->>>>>>> a2f349a9
 
     #-----Helper methods-----------------------------------------------------
 
